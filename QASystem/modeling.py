--- conflicted
+++ resolved
@@ -7,12 +7,7 @@
 
 class BertClassifierModel(object):
     def __init__(self, max_sequence_len, label_list,
-<<<<<<< HEAD
-                 learning_rate, batch_size, epochs, warmup_proportion, use_pooled_output,
-=======
-                 learning_rate, batch_size, epochs, dropout_rate,
-                 warmup_proportion, use_pooled_output, focal_loss_gamma,
->>>>>>> b712d3b2
+                 learning_rate, batch_size, epochs, warmup_proportion, use_pooled_output, focal_loss_gamma,
                  model_dir, save_checkpoint_steps, save_summary_steps, keep_checkpoint_max, bert_model_path, tokenizer,
                  train_file=None, evaluation_file=None, encoding='utf-8'):
         """ Constructor for BERT model for classification
